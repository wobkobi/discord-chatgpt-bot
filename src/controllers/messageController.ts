--- conflicted
+++ resolved
@@ -77,12 +77,10 @@
     // Mention and random interjection logic
     const mentioned = message.guild
       ? message.mentions.has(client.user!.id)
-<<<<<<< HEAD
+
       : false;
     const key = `${message.channel.id}_${message.author.id}`;
-=======
-      : true;
->>>>>>> da5c9456
+
     let interject = false;
     if (pendingInterjections.has(key)) {
       interject = true;
@@ -180,58 +178,43 @@
 
     // Fetch recent channel history
     let channelHistory: string | undefined;
-<<<<<<< HEAD
-    try {
-      logger.debug("[messageController] Fetching recent channel history");
-      const fetched = await message.channel.messages.fetch({ limit: 100 });
-      const sorted = Array.from(fetched.values()).sort(
-        (a, b) => b.createdTimestamp - a.createdTimestamp
+if (message.guild) {
+  try {
+    logger.debug("[messageController] Fetching recent channel history");
+    const fetched = await message.channel.messages.fetch({ limit: 100 });
+    const sorted = Array.from(fetched.values()).sort(
+      (a, b) => b.createdTimestamp - a.createdTimestamp
+    );
+
+    // Get the system locale once
+    const systemLocale = Intl.DateTimeFormat().resolvedOptions().locale;
+
+    let total = 0;
+    const lines: string[] = [];
+    for (const msg of sorted) {
+      const text = msg.content;
+      if (total >= 500) break;
+      total += text.length;
+
+      // Format time using system locale
+      const time = new Date(msg.createdTimestamp).toLocaleTimeString(
+        systemLocale,
+        {
+          hour12: false,
+          hour: "2-digit",
+          minute: "2-digit",
+        }
       );
 
-      // Get the system locale once
-      const systemLocale = Intl.DateTimeFormat().resolvedOptions().locale;
-
-      let total = 0;
-      const lines: string[] = [];
-      for (const msg of sorted) {
-        const text = msg.content;
-        if (total >= 500) break;
-        total += text.length;
-
-        // Format time using system locale
-        const time = new Date(msg.createdTimestamp).toLocaleTimeString(
-          systemLocale,
-          {
-            hour12: false,
-            hour: "2-digit",
-            minute: "2-digit",
-          }
-        );
-
-        lines.push(`[${time}] ${msg.author.username}: ${text}`);
-      }
-
-      // reverse to get oldest→newest
-      channelHistory = lines.reverse().join("\n");
-    } catch (err) {
-      logger.error("[messageController] Failed to fetch channel history:", err);
-=======
-    if (message.guild) {
-      try {
-        logger.debug("[messageController] Fetching recent channel history");
-        const fetched = await message.channel.messages.fetch({ limit: 50 });
-        channelHistory = Array.from(fetched.values())
-          .sort((a, b) => a.createdTimestamp - b.createdTimestamp)
-          .map((m) => `${m.author.username}: ${m.content}`)
-          .join("\n");
-      } catch (err) {
-        logger.error(
-          "[messageController] Failed to fetch channel history:",
-          err
-        );
-      }
->>>>>>> da5c9456
-    }
+      lines.push(`[${time}] ${msg.author.username}: ${text}`);
+    }
+
+    // Reverse to get oldest → newest
+    channelHistory = lines.reverse().join("\n");
+  } catch (err) {
+    logger.error("[messageController] Failed to fetch channel history:", err);
+  }
+}
 
     // Input extraction
     logger.debug("[messageController] Extracting inputs");
